--- conflicted
+++ resolved
@@ -7,15 +7,12 @@
   variables:
     DEBIAN_FRONTEND: noninteractive
   script:
-<<<<<<< HEAD
     - apt-get -q update
     - mount -o remount,rw /dev
     - apt-get -q -y install --no-install-recommends aspcud apt-cudf
     - apt-get -q -y --solver aspcud -o APT::Solver::Strict-Pinning=0
         -o Debug::pkgProblemResolver=yes build-dep .
-=======
     - apt-get -q -y install --no-install-recommends radare2 || true
->>>>>>> 6ab7b313
     - py.test-3 -vv -l -r a --cov=diffoscope --cov-report=term-missing
 
 unstable:
